--- conflicted
+++ resolved
@@ -1,5 +1,4 @@
 <?php
-
 /*
  * Licensed to the Apache Software Foundation (ASF) under one
  * or more contributor license agreements.  See the NOTICE file
@@ -18,131 +17,33 @@
  * specific language governing permissions and limitations
  * under the License.
  */
-
-use GuzzleHttp\Client;
-use GuzzleHttp\Psr7\Request as HttpRequest;
-use Psr\Http\Message\ResponseInterface;
-
-class DefaultAcsClient extends Client implements IAcsClient
+class DefaultAcsClient implements IAcsClient
 {
-
     public $iClientProfile;
-
+    public $__urlTestFlag__;
     private $locationService;
-
-    /**
-     * DefaultAcsClient constructor.
-     * @param array $iClientProfile
-     * @param array $config
-     */
-    public function __construct($iClientProfile, array $config = [])
+    
+    public function __construct($iClientProfile)
     {
         $this->iClientProfile = $iClientProfile;
+        $this->__urlTestFlag__ = false;
         $this->locationService = new LocationService($this->iClientProfile);
-
-        parent::__construct(array_merge(['http_errors' => false], $config));
     }
-
-    /**
-     * @param AcsRequest $request
-     * @param null $iSigner
-     * @param null $credential
-     * @param bool $autoRetry
-     * @param int $maxRetryNumber
-     * @return mixed|SimpleXMLElement|string
-     */
-    public function getAcsResponse(
-        AcsRequest $request,
-        $iSigner = null,
-        $credential = null,
-        $autoRetry = true,
-        $maxRetryNumber = 3
-    ) {
+    
+    public function getAcsResponse($request, $iSigner = null, $credential = null, $autoRetry = true, $maxRetryNumber = 3)
+    {
         $httpResponse = $this->doActionImpl($request, $iSigner, $credential, $autoRetry, $maxRetryNumber);
-        $respObject = self::parseAcsResponse($httpResponse);
-        if (false == self::isSuccess($httpResponse)) {
-            $this->buildApiException($respObject, $httpResponse->getStatusCode());
+        $respObject = $this->parseAcsResponse($httpResponse->getBody(), $request->getAcceptFormat());
+        if (false == $httpResponse->isSuccess()) {
+            $this->buildApiException($respObject, $httpResponse->getStatus());
         }
         return $respObject;
     }
 
-    /**
-     * @param ResponseInterface $response
-     * @return bool
-     */
-    public static function isSuccess(ResponseInterface $response)
-    {
-        if (200 <= $response->getStatusCode() && 300 > $response->getStatusCode()) {
-            return true;
-        }
-        return false;
-    }
-
-    /**
-     * @param $request
-     * @param null $iSigner
-     * @param null $credential
-     * @param bool $autoRetry
-     * @param int $maxRetryNumber
-     * @return mixed|\Psr\Http\Message\ResponseInterface
-     */
     private function doActionImpl($request, $iSigner = null, $credential = null, $autoRetry = true, $maxRetryNumber = 3)
     {
-        $httpRequest = $this->buildHttpRequest($request, $iSigner, $credential);
-        $httpResponse = $this->send($httpRequest);
-
-        $retryTimes = 1;
-        while (500 <= $httpResponse->getStatusCode() && $autoRetry && $retryTimes < $maxRetryNumber) {
-            $httpRequest = $this->buildHttpRequest($request, $iSigner, $credential);
-            $httpResponse = $this->send($httpRequest);
-            $retryTimes++;
-        }
-        return $httpResponse;
-    }
-
-    /**
-     * @param $request
-     * @param null $iSigner
-     * @param null $credential
-     * @param bool $autoRetry
-     * @param int $maxRetryNumber
-     * @return mixed|ResponseInterface
-     */
-    public function doAction($request, $iSigner = null, $credential = null, $autoRetry = true, $maxRetryNumber = 3)
-    {
-        trigger_error("doAction() is deprecated. Please use getAcsResponse() instead.", E_USER_NOTICE);
-        return $this->doActionImpl($request, $iSigner, $credential, $autoRetry, $maxRetryNumber);
-    }
-
-    /**
-     * @param AcsRequest $request
-     * @return AcsRequest
-     */
-    private function prepareRequest($request)
-    {
-        if (null == $request->getRegionId()) {
-            $request->setRegionId($this->iClientProfile->getRegionId());
-        }
-        if (null == $request->getAcceptFormat()) {
-            $request->setAcceptFormat($this->iClientProfile->getFormat());
-        }
-        if (null == $request->getMethod()) {
-            $request->setMethod("GET");
-        }
-        return $request;
-    }
-
-    /**
-     * @param AcsRequest $request
-     * @param null $iSigner
-     * @param null $credential
-     * @return \GuzzleHttp\Psr7\MessageTrait
-     * @throws ClientException
-     */
-    public function buildHttpRequest(AcsRequest $request, $iSigner = null, $credential = null)
-    {
         if (null == $this->iClientProfile && (null == $iSigner || null == $credential
-                || null == $request->getRegionId() || null == $request->getAcceptFormat())) {
+            || null == $request->getRegionId() || null == $request->getAcceptFormat())) {
             throw new ClientException("No active profile found.", "SDK.InvalidProfile");
         }
         if (null == $iSigner) {
@@ -155,32 +56,24 @@
 
         // Get the domain from the Location Service by speicified `ServiceCode` and `RegionId`.
         $domain = null;
-        if (null != $request->getLocationServiceCode()) {
-            $domain = $this->locationService->findProductDomain(
-                $request->getRegionId(),
-                $request->getLocationServiceCode(),
-                $request->getLocationEndpointType(),
-                $request->getProduct()
-            );
-        }
-        if ($domain == null) {
+        if (null != $request->getLocationServiceCode())
+        {
+            $domain = $this->locationService->findProductDomain($request->getRegionId(), $request->getLocationServiceCode(), $request->getLocationEndpointType(), $request->getProduct());
+        }       
+        if ($domain == null)
+        {
             $domain = EndpointProvider::findProductDomain($request->getRegionId(), $request->getProduct());
         }
 
         if (null == $domain) {
             throw new ClientException("Can not find endpoint to access.", "SDK.InvalidRegionId");
         }
+        $requestUrl = $request->composeUrl($iSigner, $credential, $domain);
 
-        return (new HttpRequest(
-            $request->getMethod(),
-            $request->composeUrl($iSigner, $credential, $domain),
-            $request->getHeaders(),
-            $this->getAcsRequestBody($request)
-        ))->withHeader('Content-Type', 'application/x-www-form-urlencoded')
-            ->withHeader('Accept', $this->convertStdHttpAccept($request->getAcceptFormat()));
+        if ($this->__urlTestFlag__) {
+            throw new ClientException($requestUrl, "URLTestFlagIsSet");
+        }
 
-<<<<<<< HEAD
-=======
         if (count($request->getDomainParameter())>0) {
             $httpResponse = HttpHelper::curl($requestUrl, $request->getMethod(), $request->getDomainParameter(), $request->getHeaders());
         } else {
@@ -199,105 +92,43 @@
             $retryTimes ++;
         }
         return $httpResponse;
->>>>>>> 4ad135a9
     }
-
-    /**
-     * @param $format
-     * @return string
-     */
-    public function convertStdHttpAccept($format)
+    
+    public function doAction($request, $iSigner = null, $credential = null, $autoRetry = true, $maxRetryNumber = 3)
+    {
+        trigger_error("doAction() is deprecated. Please use getAcsResponse() instead.", E_USER_NOTICE);
+        return $this->doActionImpl($request, $iSigner, $credential, $autoRetry, $maxRetryNumber);
+    }
+    
+    private function prepareRequest($request)
+    {
+        if (null == $request->getRegionId()) {
+            $request->setRegionId($this->iClientProfile->getRegionId());
+        }
+        if (null == $request->getAcceptFormat()) {
+            $request->setAcceptFormat($this->iClientProfile->getFormat());
+        }
+        if (null == $request->getMethod()) {
+            $request->setMethod("GET");
+        }
+        return $request;
+    }
+    
+    
+    private function buildApiException($respObject, $httpStatus)
+    {
+        throw new ServerException($respObject->Message, $respObject->Code, $httpStatus, $respObject->RequestId);
+    }
+    
+    private function parseAcsResponse($body, $format)
     {
         if ("JSON" == $format) {
-            return 'application/json';
+            $respObject = json_decode($body);
         } elseif ("XML" == $format) {
-            return 'text/xml';
+            $respObject = @simplexml_load_string($body);
         } elseif ("RAW" == $format) {
-            return '*/*';
-        } else {
-            return '*/*';
+            $respObject = $body;
         }
+        return $respObject;
     }
-
-    /**
-     * @param AcsRequest $request
-     * @return string
-     */
-    public function getAcsRequestBody(AcsRequest $request)
-    {
-        if (method_exists($request, 'getDomainParameter') && $request->getDomainParameter()) {
-            return http_build_query($request->getDomainParameter());
-        }
-        return $request->getContent();
-    }
-
-    /**
-     * 同时发送多个请求
-     *
-     * @param array $requests
-     * @param callable|null $fulfilled
-     * @param callable|null $rejected
-     * @param int $concurrency
-     * @param array $args
-     * @return mixed
-     */
-    public function sendMultiRequests(
-        array $requests,
-        callable $fulfilled = null,
-        callable $rejected = null,
-        $concurrency = 5,
-        array $args = []
-    ) {
-        $pool = new \GuzzleHttp\Pool($this, $requests, [
-            'fulfilled'   => function (ResponseInterface $response, $index) use ($fulfilled, $requests, $args) {
-                $respObject = self::parseAcsResponse($response);
-                if (false == self::isSuccess($response)) {
-                    $this->buildApiException($respObject, $response->getStatusCode());
-                }
-                $fulfilled && call_user_func($fulfilled, $respObject, $response, $index, $args);
-            },
-            'rejected'    => function ($reason, $index) use ($rejected, $args) {
-                $rejected && call_user_func($rejected, $reason, $index, $args);
-            },
-            'concurrency' => $concurrency,
-        ]);
-
-        return $pool->promise()->wait();
-    }
-
-    /**
-     * @param $respObject
-     * @param $httpStatus
-     * @throws Exception
-     * @throws ServerException|\Exception
-     */
-    private function buildApiException($respObject, $httpStatus)
-    {
-        if (is_object($respObject) && isset($respObject->RequestId)) {
-            throw new ServerException($respObject->Message, $respObject->Code, $httpStatus, $respObject->RequestId);
-        } elseif (is_string($respObject)) {
-            throw new ServerException($respObject, -1, $httpStatus, 0);
-        } else {
-            throw new Exception("Invalid response object: " . gettype($respObject));
-        }
-    }
-
-    /**
-     * @param ResponseInterface $response
-     * @return mixed|SimpleXMLElement|string
-     */
-    public static function parseAcsResponse(ResponseInterface $response)
-    {
-        $contentType = $response->getHeaderLine('Content-Type');
-        $body = $response->getBody()->getContents();
-
-        if (strpos($contentType, 'json') !== false) {
-            return json_decode($body);
-        } elseif (strpos($contentType, 'xml') !== false) {
-            return @simplexml_load_string($body);
-        } else {
-            return $body;
-        }
-    }
-
 }