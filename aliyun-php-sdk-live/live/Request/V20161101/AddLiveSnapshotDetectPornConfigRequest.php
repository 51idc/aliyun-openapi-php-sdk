<<<<<<< HEAD
<?php
/*
 * Licensed to the Apache Software Foundation (ASF) under one
 * or more contributor license agreements.  See the NOTICE file
 * distributed with this work for additional information
 * regarding copyright ownership.  The ASF licenses this file
 * to you under the Apache License, Version 2.0 (the
 * "License"); you may not use this file except in compliance
 * with the License.  You may obtain a copy of the License at
 *
 *     http://www.apache.org/licenses/LICENSE-2.0
 *
 * Unless required by applicable law or agreed to in writing,
 * software distributed under the License is distributed on an
 * "AS IS" BASIS, WITHOUT WARRANTIES OR CONDITIONS OF ANY
 * KIND, either express or implied.  See the License for the
 * specific language governing permissions and limitations
 * under the License.
 */
namespace Live\Request\V20161101;

class AddLiveSnapshotDetectPornConfigRequest extends \RpcAcsRequest
{
	function  __construct()
	{
		parent::__construct("live", "2016-11-01", "AddLiveSnapshotDetectPornConfig", "live", "openAPI");
		$this->setMethod("POST");
=======
<?php
/*
 * Licensed to the Apache Software Foundation (ASF) under one
 * or more contributor license agreements.  See the NOTICE file
 * distributed with this work for additional information
 * regarding copyright ownership.  The ASF licenses this file
 * to you under the Apache License, Version 2.0 (the
 * "License"); you may not use this file except in compliance
 * with the License.  You may obtain a copy of the License at
 *
 *     http://www.apache.org/licenses/LICENSE-2.0
 *
 * Unless required by applicable law or agreed to in writing,
 * software distributed under the License is distributed on an
 * "AS IS" BASIS, WITHOUT WARRANTIES OR CONDITIONS OF ANY
 * KIND, either express or implied.  See the License for the
 * specific language governing permissions and limitations
 * under the License.
 */
namespace live\Request\V20161101;

class AddLiveSnapshotDetectPornConfigRequest extends \RpcAcsRequest
{
	function  __construct()
	{
		parent::__construct("live", "2016-11-01", "AddLiveSnapshotDetectPornConfig");
		$this->setMethod("POST");
>>>>>>> 76483337
	}

	private  $ossBucket;

	private  $appName;

	private  $securityToken;

	private  $domainName;

	private  $ossEndpoint;

	private  $interval;

	private  $ownerId;

	private  $ossObject;

	private  $Scenes;

	public function getOssBucket() {
		return $this->ossBucket;
	}

	public function setOssBucket($ossBucket) {
		$this->ossBucket = $ossBucket;
		$this->queryParameters["OssBucket"]=$ossBucket;
	}

	public function getAppName() {
		return $this->appName;
	}

	public function setAppName($appName) {
		$this->appName = $appName;
		$this->queryParameters["AppName"]=$appName;
	}

	public function getSecurityToken() {
		return $this->securityToken;
	}

	public function setSecurityToken($securityToken) {
		$this->securityToken = $securityToken;
		$this->queryParameters["SecurityToken"]=$securityToken;
	}

	public function getDomainName() {
		return $this->domainName;
	}

	public function setDomainName($domainName) {
		$this->domainName = $domainName;
		$this->queryParameters["DomainName"]=$domainName;
	}

	public function getOssEndpoint() {
		return $this->ossEndpoint;
	}

	public function setOssEndpoint($ossEndpoint) {
		$this->ossEndpoint = $ossEndpoint;
		$this->queryParameters["OssEndpoint"]=$ossEndpoint;
	}

	public function getInterval() {
		return $this->interval;
	}

	public function setInterval($interval) {
		$this->interval = $interval;
		$this->queryParameters["Interval"]=$interval;
	}

	public function getOwnerId() {
		return $this->ownerId;
	}

	public function setOwnerId($ownerId) {
		$this->ownerId = $ownerId;
		$this->queryParameters["OwnerId"]=$ownerId;
	}

	public function getOssObject() {
		return $this->ossObject;
	}

	public function setOssObject($ossObject) {
		$this->ossObject = $ossObject;
		$this->queryParameters["OssObject"]=$ossObject;
	}
<<<<<<< HEAD
	
=======

	public function getScenes() {
		return $this->Scenes;
	}

	public function setScenes($Scenes) {
		$this->Scenes = $Scenes;
		for ($i = 0; $i < count($Scenes); $i ++) {	
			$this->queryParameters["Scene.".($i+1)] = $Scenes[$i];
		}
	}
	
>>>>>>> 76483337
}<|MERGE_RESOLUTION|>--- conflicted
+++ resolved
@@ -1,165 +1,131 @@
-<<<<<<< HEAD
-<?php
-/*
- * Licensed to the Apache Software Foundation (ASF) under one
- * or more contributor license agreements.  See the NOTICE file
- * distributed with this work for additional information
- * regarding copyright ownership.  The ASF licenses this file
- * to you under the Apache License, Version 2.0 (the
- * "License"); you may not use this file except in compliance
- * with the License.  You may obtain a copy of the License at
- *
- *     http://www.apache.org/licenses/LICENSE-2.0
- *
- * Unless required by applicable law or agreed to in writing,
- * software distributed under the License is distributed on an
- * "AS IS" BASIS, WITHOUT WARRANTIES OR CONDITIONS OF ANY
- * KIND, either express or implied.  See the License for the
- * specific language governing permissions and limitations
- * under the License.
- */
-namespace Live\Request\V20161101;
-
-class AddLiveSnapshotDetectPornConfigRequest extends \RpcAcsRequest
-{
-	function  __construct()
-	{
-		parent::__construct("live", "2016-11-01", "AddLiveSnapshotDetectPornConfig", "live", "openAPI");
-		$this->setMethod("POST");
-=======
-<?php
-/*
- * Licensed to the Apache Software Foundation (ASF) under one
- * or more contributor license agreements.  See the NOTICE file
- * distributed with this work for additional information
- * regarding copyright ownership.  The ASF licenses this file
- * to you under the Apache License, Version 2.0 (the
- * "License"); you may not use this file except in compliance
- * with the License.  You may obtain a copy of the License at
- *
- *     http://www.apache.org/licenses/LICENSE-2.0
- *
- * Unless required by applicable law or agreed to in writing,
- * software distributed under the License is distributed on an
- * "AS IS" BASIS, WITHOUT WARRANTIES OR CONDITIONS OF ANY
- * KIND, either express or implied.  See the License for the
- * specific language governing permissions and limitations
- * under the License.
- */
-namespace live\Request\V20161101;
-
-class AddLiveSnapshotDetectPornConfigRequest extends \RpcAcsRequest
-{
-	function  __construct()
-	{
-		parent::__construct("live", "2016-11-01", "AddLiveSnapshotDetectPornConfig");
-		$this->setMethod("POST");
->>>>>>> 76483337
-	}
-
-	private  $ossBucket;
-
-	private  $appName;
-
-	private  $securityToken;
-
-	private  $domainName;
-
-	private  $ossEndpoint;
-
-	private  $interval;
-
-	private  $ownerId;
-
-	private  $ossObject;
-
-	private  $Scenes;
-
-	public function getOssBucket() {
-		return $this->ossBucket;
-	}
-
-	public function setOssBucket($ossBucket) {
-		$this->ossBucket = $ossBucket;
-		$this->queryParameters["OssBucket"]=$ossBucket;
-	}
-
-	public function getAppName() {
-		return $this->appName;
-	}
-
-	public function setAppName($appName) {
-		$this->appName = $appName;
-		$this->queryParameters["AppName"]=$appName;
-	}
-
-	public function getSecurityToken() {
-		return $this->securityToken;
-	}
-
-	public function setSecurityToken($securityToken) {
-		$this->securityToken = $securityToken;
-		$this->queryParameters["SecurityToken"]=$securityToken;
-	}
-
-	public function getDomainName() {
-		return $this->domainName;
-	}
-
-	public function setDomainName($domainName) {
-		$this->domainName = $domainName;
-		$this->queryParameters["DomainName"]=$domainName;
-	}
-
-	public function getOssEndpoint() {
-		return $this->ossEndpoint;
-	}
-
-	public function setOssEndpoint($ossEndpoint) {
-		$this->ossEndpoint = $ossEndpoint;
-		$this->queryParameters["OssEndpoint"]=$ossEndpoint;
-	}
-
-	public function getInterval() {
-		return $this->interval;
-	}
-
-	public function setInterval($interval) {
-		$this->interval = $interval;
-		$this->queryParameters["Interval"]=$interval;
-	}
-
-	public function getOwnerId() {
-		return $this->ownerId;
-	}
-
-	public function setOwnerId($ownerId) {
-		$this->ownerId = $ownerId;
-		$this->queryParameters["OwnerId"]=$ownerId;
-	}
-
-	public function getOssObject() {
-		return $this->ossObject;
-	}
-
-	public function setOssObject($ossObject) {
-		$this->ossObject = $ossObject;
-		$this->queryParameters["OssObject"]=$ossObject;
-	}
-<<<<<<< HEAD
-	
-=======
-
-	public function getScenes() {
-		return $this->Scenes;
-	}
-
-	public function setScenes($Scenes) {
-		$this->Scenes = $Scenes;
-		for ($i = 0; $i < count($Scenes); $i ++) {	
-			$this->queryParameters["Scene.".($i+1)] = $Scenes[$i];
-		}
-	}
-	
->>>>>>> 76483337
+<?php
+/*
+ * Licensed to the Apache Software Foundation (ASF) under one
+ * or more contributor license agreements.  See the NOTICE file
+ * distributed with this work for additional information
+ * regarding copyright ownership.  The ASF licenses this file
+ * to you under the Apache License, Version 2.0 (the
+ * "License"); you may not use this file except in compliance
+ * with the License.  You may obtain a copy of the License at
+ *
+ *     http://www.apache.org/licenses/LICENSE-2.0
+ *
+ * Unless required by applicable law or agreed to in writing,
+ * software distributed under the License is distributed on an
+ * "AS IS" BASIS, WITHOUT WARRANTIES OR CONDITIONS OF ANY
+ * KIND, either express or implied.  See the License for the
+ * specific language governing permissions and limitations
+ * under the License.
+ */
+namespace Live\Request\V20161101;
+
+class AddLiveSnapshotDetectPornConfigRequest extends \RpcAcsRequest
+{
+	function  __construct()
+	{
+		parent::__construct("live", "2016-11-01", "AddLiveSnapshotDetectPornConfig");
+		$this->setMethod("POST");
+	}
+
+	private  $ossBucket;
+
+	private  $appName;
+
+	private  $securityToken;
+
+	private  $domainName;
+
+	private  $ossEndpoint;
+
+	private  $interval;
+
+	private  $ownerId;
+
+	private  $ossObject;
+
+	private  $Scenes;
+
+	public function getOssBucket() {
+		return $this->ossBucket;
+	}
+
+	public function setOssBucket($ossBucket) {
+		$this->ossBucket = $ossBucket;
+		$this->queryParameters["OssBucket"]=$ossBucket;
+	}
+
+	public function getAppName() {
+		return $this->appName;
+	}
+
+	public function setAppName($appName) {
+		$this->appName = $appName;
+		$this->queryParameters["AppName"]=$appName;
+	}
+
+	public function getSecurityToken() {
+		return $this->securityToken;
+	}
+
+	public function setSecurityToken($securityToken) {
+		$this->securityToken = $securityToken;
+		$this->queryParameters["SecurityToken"]=$securityToken;
+	}
+
+	public function getDomainName() {
+		return $this->domainName;
+	}
+
+	public function setDomainName($domainName) {
+		$this->domainName = $domainName;
+		$this->queryParameters["DomainName"]=$domainName;
+	}
+
+	public function getOssEndpoint() {
+		return $this->ossEndpoint;
+	}
+
+	public function setOssEndpoint($ossEndpoint) {
+		$this->ossEndpoint = $ossEndpoint;
+		$this->queryParameters["OssEndpoint"]=$ossEndpoint;
+	}
+
+	public function getInterval() {
+		return $this->interval;
+	}
+
+	public function setInterval($interval) {
+		$this->interval = $interval;
+		$this->queryParameters["Interval"]=$interval;
+	}
+
+	public function getOwnerId() {
+		return $this->ownerId;
+	}
+
+	public function setOwnerId($ownerId) {
+		$this->ownerId = $ownerId;
+		$this->queryParameters["OwnerId"]=$ownerId;
+	}
+
+	public function getOssObject() {
+		return $this->ossObject;
+	}
+
+	public function setOssObject($ossObject) {
+		$this->ossObject = $ossObject;
+		$this->queryParameters["OssObject"]=$ossObject;
+	}
+
+	public function getScenes() {
+		return $this->Scenes;
+	}
+
+	public function setScenes($Scenes) {
+		$this->Scenes = $Scenes;
+		for ($i = 0; $i < count($Scenes); $i ++) {	
+			$this->queryParameters["Scene.".($i+1)] = $Scenes[$i];
+		}
+	}
+	
 }