--- conflicted
+++ resolved
@@ -1,137 +1,107 @@
-<<<<<<< HEAD
-<?php
-/*
- * Licensed to the Apache Software Foundation (ASF) under one
- * or more contributor license agreements.  See the NOTICE file
- * distributed with this work for additional information
- * regarding copyright ownership.  The ASF licenses this file
- * to you under the Apache License, Version 2.0 (the
- * "License"); you may not use this file except in compliance
- * with the License.  You may obtain a copy of the License at
- *
- *     http://www.apache.org/licenses/LICENSE-2.0
- *
- * Unless required by applicable law or agreed to in writing,
- * software distributed under the License is distributed on an
- * "AS IS" BASIS, WITHOUT WARRANTIES OR CONDITIONS OF ANY
- * KIND, either express or implied.  See the License for the
- * specific language governing permissions and limitations
- * under the License.
- */
-namespace Live\Request\V20161101;
-
-class DescribeLiveSnapshotDetectPornConfigRequest extends \RpcAcsRequest
-{
-	function  __construct()
-	{
-		parent::__construct("live", "2016-11-01", "DescribeLiveSnapshotDetectPornConfig");
-		$this->setMethod("POST");
-=======
-<?php
-/*
- * Licensed to the Apache Software Foundation (ASF) under one
- * or more contributor license agreements.  See the NOTICE file
- * distributed with this work for additional information
- * regarding copyright ownership.  The ASF licenses this file
- * to you under the Apache License, Version 2.0 (the
- * "License"); you may not use this file except in compliance
- * with the License.  You may obtain a copy of the License at
- *
- *     http://www.apache.org/licenses/LICENSE-2.0
- *
- * Unless required by applicable law or agreed to in writing,
- * software distributed under the License is distributed on an
- * "AS IS" BASIS, WITHOUT WARRANTIES OR CONDITIONS OF ANY
- * KIND, either express or implied.  See the License for the
- * specific language governing permissions and limitations
- * under the License.
- */
-namespace live\Request\V20161101;
-
-class DescribeLiveSnapshotDetectPornConfigRequest extends \RpcAcsRequest
-{
-	function  __construct()
-	{
-		parent::__construct("live", "2016-11-01", "DescribeLiveSnapshotDetectPornConfig", "live", "openAPI");
-		$this->setMethod("POST");
->>>>>>> 4ad135a9
-	}
-
-	private  $appName;
-
-	private  $securityToken;
-
-	private  $domainName;
-
-	private  $pageSize;
-
-	private  $ownerId;
-
-	private  $pageNum;
-
-	private  $order;
-
-	public function getAppName() {
-		return $this->appName;
-	}
-
-	public function setAppName($appName) {
-		$this->appName = $appName;
-		$this->queryParameters["AppName"]=$appName;
-	}
-
-	public function getSecurityToken() {
-		return $this->securityToken;
-	}
-
-	public function setSecurityToken($securityToken) {
-		$this->securityToken = $securityToken;
-		$this->queryParameters["SecurityToken"]=$securityToken;
-	}
-
-	public function getDomainName() {
-		return $this->domainName;
-	}
-
-	public function setDomainName($domainName) {
-		$this->domainName = $domainName;
-		$this->queryParameters["DomainName"]=$domainName;
-	}
-
-	public function getPageSize() {
-		return $this->pageSize;
-	}
-
-	public function setPageSize($pageSize) {
-		$this->pageSize = $pageSize;
-		$this->queryParameters["PageSize"]=$pageSize;
-	}
-
-	public function getOwnerId() {
-		return $this->ownerId;
-	}
-
-	public function setOwnerId($ownerId) {
-		$this->ownerId = $ownerId;
-		$this->queryParameters["OwnerId"]=$ownerId;
-	}
-
-	public function getPageNum() {
-		return $this->pageNum;
-	}
-
-	public function setPageNum($pageNum) {
-		$this->pageNum = $pageNum;
-		$this->queryParameters["PageNum"]=$pageNum;
-	}
-
-	public function getOrder() {
-		return $this->order;
-	}
-
-	public function setOrder($order) {
-		$this->order = $order;
-		$this->queryParameters["Order"]=$order;
-	}
-	
+<?php
+/*
+ * Licensed to the Apache Software Foundation (ASF) under one
+ * or more contributor license agreements.  See the NOTICE file
+ * distributed with this work for additional information
+ * regarding copyright ownership.  The ASF licenses this file
+ * to you under the Apache License, Version 2.0 (the
+ * "License"); you may not use this file except in compliance
+ * with the License.  You may obtain a copy of the License at
+ *
+ *     http://www.apache.org/licenses/LICENSE-2.0
+ *
+ * Unless required by applicable law or agreed to in writing,
+ * software distributed under the License is distributed on an
+ * "AS IS" BASIS, WITHOUT WARRANTIES OR CONDITIONS OF ANY
+ * KIND, either express or implied.  See the License for the
+ * specific language governing permissions and limitations
+ * under the License.
+ */
+namespace live\Request\V20161101;
+
+class DescribeLiveSnapshotDetectPornConfigRequest extends \RpcAcsRequest
+{
+	function  __construct()
+	{
+		parent::__construct("live", "2016-11-01", "DescribeLiveSnapshotDetectPornConfig", "live", "openAPI");
+		$this->setMethod("POST");
+	}
+
+	private  $appName;
+
+	private  $securityToken;
+
+	private  $domainName;
+
+	private  $pageSize;
+
+	private  $ownerId;
+
+	private  $pageNum;
+
+	private  $order;
+
+	public function getAppName() {
+		return $this->appName;
+	}
+
+	public function setAppName($appName) {
+		$this->appName = $appName;
+		$this->queryParameters["AppName"]=$appName;
+	}
+
+	public function getSecurityToken() {
+		return $this->securityToken;
+	}
+
+	public function setSecurityToken($securityToken) {
+		$this->securityToken = $securityToken;
+		$this->queryParameters["SecurityToken"]=$securityToken;
+	}
+
+	public function getDomainName() {
+		return $this->domainName;
+	}
+
+	public function setDomainName($domainName) {
+		$this->domainName = $domainName;
+		$this->queryParameters["DomainName"]=$domainName;
+	}
+
+	public function getPageSize() {
+		return $this->pageSize;
+	}
+
+	public function setPageSize($pageSize) {
+		$this->pageSize = $pageSize;
+		$this->queryParameters["PageSize"]=$pageSize;
+	}
+
+	public function getOwnerId() {
+		return $this->ownerId;
+	}
+
+	public function setOwnerId($ownerId) {
+		$this->ownerId = $ownerId;
+		$this->queryParameters["OwnerId"]=$ownerId;
+	}
+
+	public function getPageNum() {
+		return $this->pageNum;
+	}
+
+	public function setPageNum($pageNum) {
+		$this->pageNum = $pageNum;
+		$this->queryParameters["PageNum"]=$pageNum;
+	}
+
+	public function getOrder() {
+		return $this->order;
+	}
+
+	public function setOrder($order) {
+		$this->order = $order;
+		$this->queryParameters["Order"]=$order;
+	}
+	
 }